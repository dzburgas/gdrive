--- conflicted
+++ resolved
@@ -2,15 +2,6 @@
 ======
 
 
-<<<<<<< HEAD
-## Note
-~~This tool is not being actively maintained at the moment, ymmv~~ **Active maintenance will be resumed soon.**
-For incremental and encrypted backup of unix systems [borg](https://github.com/borgbackup/borg)
-is a great alternative and [rsync.net](http://rsync.net/products/attic.html) provides
-a cheap and reliable backup target.
-
-=======
->>>>>>> fb08fe2f
 ## Overview
 gdrive is a command line utility for interacting with Google Drive.
 
@@ -41,39 +32,6 @@
 Example: `GDRIVE_CONFIG_DIR="/home/user/.gdrive-secondary" gdrive list`
 You will be prompted for a new verification code if the folder does not exist.
 
-<<<<<<< HEAD
-### Downloads
-| Filename               | Version | Description        | Shasum                                   |
-|:-----------------------|:--------|:-------------------|:-----------------------------------------|
-| [gdrive-osx-x64](https://drive.google.com/uc?id=1hs1l26Kk4xwqLlUuPB8pMfv4Z4qMvM3D&export=download) | 2.1.0 | OS X 64-bit | 2d817cab0912e0efa5529ada7a4bb73fe90d2d74 |
-| [gdrive-osx-386](https://drive.google.com/uc?id=1tlzNnSGK12zviZX57qiLCnOoJBLqDlIT&export=download) | 2.1.0 | OS X 32-bit | ed1a12998270f8176c96729d80f3f7307a2e2db6 |
-| [gdrive-linux-x64](https://drive.google.com/uc?id=1Ej8VgsW5RgK66Btb9p74tSdHMH3p4UNb&export=download) | 2.1.0 | Linux 64-bit | 6ef7c740e980358a9a5de36c1aac7ea375319aa3 |
-| [gdrive-linux-386](https://drive.google.com/uc?id=1eo9hMXz0WyuBwRxPM0LrTtQmhTgOLUlg&export=download) | 2.1.0 | Linux 32-bit | 03f423fc7a444e95de3998d24dbfbdb0335fd055 |
-| [gdrive-linux-rpi](https://drive.google.com/uc?id=1f5Q-yAwUYZYt_frYjodFHbU0v7ppQkem&export=download) | 2.1.0 | Linux Raspberry Pi | 0247d36e2591ea009ddbd003300bf10cb58089da |
-| [gdrive-linux-arm64](https://drive.google.com/uc?id=1tAx8hbUy4xbGAuvUFistgWZy3twk9rBP&export=download) | 2.1.0 | Linux arm 64-bit | 3a41c27e10587eef0be20fe00415c65723fa3aee |
-| [gdrive-linux-arm](https://drive.google.com/uc?id=1140F8FbMxBsvhMjV4BCznnC6qiRYmOCc&export=download) | 2.1.0 | Linux arm 32-bit | 0247d36e2591ea009ddbd003300bf10cb58089da |
-| [gdrive-linux-mips64](https://drive.google.com/uc?id=1evxhgWwtb-qDqnUdk_EIr67pM9--1njT&export=download) | 2.1.0 | Linux mips 64-bit | 69bdf4b9a4ae1f9ead9d35ba118a70005bea3829 |
-| [gdrive-linux-mips64le](https://drive.google.com/uc?id=1ujljxt_Psl9Kqlsnv4_wgHv4JzvaJEH_&export=download) | 2.1.0 | Linux mips 64-bit le | 421ae3662ed9b486649560512e3c8a43dbf6cdc6 |
-| [gdrive-linux-ppc64](https://drive.google.com/uc?id=1wnDeGUkiixmBaWkEgiXL-LcyaRqpFcUl&export=download) | 2.1.0 | Linux PPC 64-bit | 9b1621d1656fa8e4f2be21202708ab3bb8c0aa77 |
-| [gdrive-linux-ppc64le](https://drive.google.com/uc?id=1iv7qtJom61MPRl-w-0gTqpPr3A41Whfo&export=download) | 2.1.0 | Linux PPC 64-bit le | 0bf501abb505f851a7592456db304f2c4430e9cd |
-| [gdrive-windows-386.exe](https://drive.google.com/uc?id=1nbwcqKI1ohhjbUKLH2NcPSRKvYdBwfEI&export=download) | 2.1.0 | Window 32-bit | 4974290122f635d9c71875bc2c760e46b943c5ab |
-| [gdrive-windows-x64.exe](https://drive.google.com/uc?id=1zEaLExCMQnwftSYCF7GTONHX-lV7SlTe&export=download) | 2.1.0 | Windows 64-bit | 53780f9a4168c71fd9f3d429932207069d1dcf03 |
-| [gdrive-dragonfly-x64](https://drive.google.com/uc?id=1EQc5um6eStZguz5_XX3o-zFFucVlha6V&export=download) | 2.1.0 | DragonFly BSD 64-bit | 5871ee54f992b71b3a1586ec224d93a79265a8b4 |
-| [gdrive-freebsd-x64](https://drive.google.com/uc?id=1qVz1-PWdkQHQIJ6MH6X5Z6ZftA1Q-SMT&export=download) | 2.1.0 | FreeBSD 64-bit | ad4d16b0144b8fd05ef7f3174a54fe39b04a766d |
-| [gdrive-freebsd-386](https://drive.google.com/uc?id=1NeXS64JMg4Sfr-Szu-MQOh-hg3LX5TYJ&export=download) | 2.1.0 | FreeBSD 32-bit | cc636c839434689b73274e3574ac8477c9542880 |
-| [gdrive-freebsd-arm](https://drive.google.com/uc?id=1rrdVWNFcPjx517M04H-V2zt-4gxO3dzQ&export=download) | 2.1.0 | FreeBSD arm | 19abe4b23ad7dd968d0089313eca3108601dca02 |
-| [gdrive-netbsd-x64](https://drive.google.com/uc?id=1EOvpqad6Aeh3UuszaOD4-D3mTm-IZwI2&export=download) | 2.1.0 | NetBSD 64-bit | 07af67d4a149a926ee9ccf82591a593eb2330c36 |
-| [gdrive-netbsd-386](https://drive.google.com/uc?id=1DKTa2nV6LTs62jFPEwoxjVBdHFouZRC7&export=download) | 2.1.0 | NetBSD 32-bit | 95a090ff3ecb8b6e2180afb02bec6ba7419a33e0 |
-| [gdrive-netbsd-arm](https://drive.google.com/uc?id=1lPJd6EgjzBoELJo7Z68ilpJZX2kiwYfr&export=download) | 2.1.0 | NetBSD arm | b953d575f2c306053e31718050698c47388dea26 |
-| [gdrive-openbsd-x64](https://drive.google.com/uc?id=1xjpuwbOEuKiks0bIomtt-uYajysrR3Lc&export=download) | 2.1.0 | OpenBSD 64-bit | ac8dbed27ffd7ed0b13b2abb8be4b5ca72da9d7c |
-| [gdrive-openbsd-386](https://drive.google.com/uc?id=1sBlO73K8HdyRl1j1GE9QVUDvxGKxjspB&export=download) | 2.1.0 | OpenBSD 32-bit | d7a2d1441d3b41e36da080643c3d5f6306181eae |
-| [gdrive-openbsd-arm](https://drive.google.com/uc?id=1-K0eFoNw6fpgw_UINj5ViEuDDjwlOy0A&export=download) | 2.1.0 | OpenBSD arm | 9e508032367471515199f6787aa771e271d307f4 |
-| [gdrive-solaris-x64](https://drive.google.com/uc?id=1UNvH_Nj54qR3UCTszXWqtKiD-yqqsnwe&export=download) | 2.1.0 | Solaris 64-bit | c18612da275065064aa650b669de7140dcd94a5f |
-| [gdrive-plan9-x64](https://drive.google.com/uc?id=1Es1R2trxekHkk_Fj7vAfd0PxJW2AErHV&export=download) | 2.1.0 | Plan9 64-bit | 8907f5ffb8c5d6b2e15cd9d8f5a51ef762173298 |
-| [gdrive-plan9-386](https://drive.google.com/uc?id=19HxOhQDjI_nsMBUQ7Rs79oBhWYeMOX3b&export=download) | 2.1.0 | Plan9 32-bit | f60b749ba57b8b2d824d06a7bd788a8c5808a607 |
-
-=======
->>>>>>> fb08fe2f
 ## Compile from source
 ```bash
 go get github.com/prasmussen/gdrive
@@ -121,7 +79,6 @@
 gdrive [global] share list <fileId>                            List files permissions
 gdrive [global] share revoke <fileId> <permissionId>           Revoke permission
 gdrive [global] delete [options] <fileId>                      Delete file or directory
-gdrive [global] rename <fileId> <newName>                      Rename file or directory
 gdrive [global] sync list [options]                            List all syncable directories on drive
 gdrive [global] sync content [options] <fileId>                List content of syncable directory
 gdrive [global] sync download [options] <fileId> <path>        Sync drive directory to local directory
@@ -349,17 +306,6 @@
   
 options:
   -r, --recursive   Delete directory and all it's content
-```
-
-#### Rename file or directory
-```
-Rename file or directory
-gdrive [global] rename <fileId> <newName>
-
-global:
-  -c, --config <configDir>         Application path, default: /Users/jack/.gdrive
-  --refresh-token <refreshToken>   Oauth refresh token used to get access token (for advanced users)
-  --access-token <accessToken>     Oauth access token, only recommended for short-lived requests because of short lifetime (for advanced users)
 ```
 
 #### List all syncable directories on drive
